--- conflicted
+++ resolved
@@ -971,7 +971,45 @@
                         element.sourceline, object_id))
 
 
-<<<<<<< HEAD
+class ValidEnumerations(base.BaseRule):
+    """Valid enumerations should not be encoded as 'OtherType'. 
+
+    Elements that have valid enumerations should not be included 
+    as 'OtherType'. Instead, the corresponding <Type> field 
+    should include the actual valid enumeration value."""
+
+    valid_enumerations = []
+
+    def elements(self):
+        schema_tree = etree.parse(self.schema_file)
+        eligible_elements = []
+        for element in schema_tree.iter():
+            tag = self.strip_schema_ns(element)
+            if tag == "enumeration":
+                elem_val = element.get("value", None)
+                if elem_val and elem_val != "other":
+                    self.valid_enumerations.append(elem_val)
+            elif tag == "complexType":
+                for elem in element.iter():
+                    tag = self.strip_schema_ns(elem)
+                    if tag == "element":
+                        elem_name = elem.get("name", None)
+                        if elem_name and element.get("name") and elem_name == "OtherType":
+                            eligible_elements.append(element.get("name"))
+        return eligible_elements
+
+    def check(self, element):
+        type_element = element.find("Type")
+        if type_element is not None and type_element.text == "other":
+            other_type_element = element.find("OtherType")
+            if other_type_element is not None:
+                if other_type_element.text in self.valid_enumerations:
+                    raise base.ElectionError(
+                        "Line %d. Type of element %s is set to 'other' even though "
+                        "'%s' is a valid enumeration" % (
+                            element.sourceline, element.tag, other_type_element.text))
+
+
 class GpUnitsCycleCheck(base.TreeRule):
     """Check that GpUnits form a tree
      Return error if cycle is found"""
@@ -1014,45 +1052,6 @@
                 if self.check_cycle(node, None) is True:
                     return True
         return False
-=======
-class ValidEnumerations(base.BaseRule):
-    """Valid enumerations should not be encoded as 'OtherType'. 
-
-    Elements that have valid enumerations should not be included 
-    as 'OtherType'. Instead, the corresponding <Type> field 
-    should include the actual valid enumeration value."""
-
-    valid_enumerations = []
-
-    def elements(self):
-        schema_tree = etree.parse(self.schema_file)
-        eligible_elements = []
-        for element in schema_tree.iter():
-            tag = self.strip_schema_ns(element)
-            if tag == "enumeration":
-                elem_val = element.get("value", None)
-                if elem_val and elem_val != "other":
-                    self.valid_enumerations.append(elem_val)
-            elif tag == "complexType":
-                for elem in element.iter():
-                    tag = self.strip_schema_ns(elem)
-                    if tag == "element":
-                        elem_name = elem.get("name", None)
-                        if elem_name and element.get("name") and elem_name == "OtherType":
-                            eligible_elements.append(element.get("name"))
-        return eligible_elements
-
-    def check(self, element):
-        type_element = element.find("Type")
-        if type_element is not None and type_element.text == "other":
-            other_type_element = element.find("OtherType")
-            if other_type_element is not None:
-                if other_type_element.text in self.valid_enumerations:
-                    raise base.ElectionError(
-                        "Line %d. Type of element %s is set to 'other' even though "
-                        "'%s' is a valid enumeration" % (
-                            element.sourceline, element.tag, other_type_element.text))
->>>>>>> 9bdec396
 
 
 # To add new rules, create a new class, inherit the base rule
@@ -1081,11 +1080,8 @@
     DuplicateContestNames,
     CandidatesMissingPartyData,
     AllCaps,
-<<<<<<< HEAD
+    ValidEnumerations,
     GpUnitsCycleCheck
-=======
-    ValidEnumerations
->>>>>>> 9bdec396
 ]
 
 
