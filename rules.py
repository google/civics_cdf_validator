--- conflicted
+++ resolved
@@ -1010,7 +1010,6 @@
                             element.sourceline, element.tag, other_type_element.text))
 
 
-<<<<<<< HEAD
 class GpUnitsCycleCheck(base.TreeRule):
     """Check that GpUnits form a tree
     Return error if cycle is found"""
@@ -1026,7 +1025,7 @@
                 self.visited[object_id] = False
                 composing_gp_unit = element.find("ComposingGpUnitIds")
                 if composing_gp_unit is not None:
-            	    composing_gp_unit_ids = composing_gp_unit.text.split()
+                    composing_gp_unit_ids = composing_gp_unit.text.split()
                     for gpunit_id in composing_gp_unit_ids:
                         self.visited[gpunit_id] = False
                         self.nodes.setdefault(object_id, []).append(gpunit_id)
@@ -1037,7 +1036,7 @@
             raise base.ElectionError(
                 "The GpUnits in the Election File contains cycle:"
                 " ObjectId {0} is causing it.".format(self.error_object))
-     
+
     def check_cycle(self,current_node,parent):
         self.visited[current_node] = True
         for child in self.nodes[current_node]:
@@ -1048,7 +1047,7 @@
                 self.error_object = current_node
                 return True
         return False
-     
+
     def is_cyclic(self):
         for node in self.nodes:
             if self.visited[node] is False:
@@ -1057,8 +1056,6 @@
         return False
 
 
-=======
->>>>>>> 3f363959
 # To add new rules, create a new class, inherit the base rule
 # then add it to this list
 _RULES = [
@@ -1085,7 +1082,8 @@
     DuplicateContestNames,
     CandidatesMissingPartyData,
     AllCaps,
-    ValidEnumerations
+    ValidEnumerations,
+    GpUnitsCycleCheck
 ]
 
 
