"""
Copyright 2016 Google Inc. All Rights Reserved.

Licensed under the Apache License, Version 2.0 (the "License");
you may not use this file except in compliance with the License.
You may obtain a copy of the License at

    http://www.apache.org/licenses/LICENSE-2.0

Unless required by applicable law or agreed to in writing, software
distributed under the License is distributed on an "AS IS" BASIS,
WITHOUT WARRANTIES OR CONDITIONS OF ANY KIND, either express or implied.
See the License for the specific language governing permissions and
limitations under the License.
"""

import argparse
import io
import os.path
import hashlib
from shutil import copyfile
from datetime import datetime
import language_tags
import requests
from lxml import etree
from github import Github
from election_results_xml_validator import base


def validate_file(parser, arg):
    """Check that the files provided exist."""
    if not os.path.exists(arg):
        parser.error("The file %s doesn't exist" % arg)
    else:
        return arg


def validate_rules(parser, arg):
    """Check that the listed rules exist"""
    invalid_rules = []
    rule_names = [x.__name__ for x in _RULES]
    input_rules = arg.strip().split(",")
    for rule in input_rules:
        if rule and rule not in rule_names:
            invalid_rules.append(rule)
    if invalid_rules:
        parser.error("The rule(s) %s do not exist" % ", ".join(invalid_rules))
    else:
        return input_rules


def validate_severity(parser, arg):
    """Check that the severity level provided is correct."""

    _VALID_SEVERITIES = {'info': 0, 'warning': 1, 'error': 2}
    if arg.strip().lower() not in _VALID_SEVERITIES:
        parser.error("Invalid severity. Options are error, warning, or info")
    else:
        return _VALID_SEVERITIES[arg.strip().lower()]


def validate_country_codes(parser, arg):
    """Check that the supplied 2 country code is correct.

    The repo is at https://github.com/opencivicdata/ocd-division-ids
    """
    country_codes = ["au", "ca", "cl", "de", "fi", "in", "nz", "mx", "ua", "us"]
    if arg.strip().lower() not in country_codes:
        parser.error("Invalid country code. Available codes are: %s" %
                     ", ".join(country_codes))
    else:
        return arg.strip().lower()


def arg_parser():
    """Parser for command line arguments."""

    description = ("Script to validate that an elections results XML file "
                   "follows best practices")
    parser = argparse.ArgumentParser(description=description)
    subparsers = parser.add_subparsers(dest="cmd")
    parser_validate = subparsers.add_parser("validate")
    parser_validate.add_argument(
        "-x", "--xsd", help="Common Data Format XSD file path", required=True,
        metavar="xsd_file", type=lambda x: validate_file(parser, x))
    parser_validate.add_argument(
        "election_file", help="XML election file to be validated",
        metavar="election_file", type=lambda x: validate_file(parser, x))
    group = parser_validate.add_mutually_exclusive_group(required=False)
    group.add_argument(
        "-i", help="Comma separated list of rules to be validated.",
        required=False, type=lambda x: validate_rules(parser, x))
    group.add_argument(
        "-e", help="Comma separated list of rules to be excluded.",
        required=False, type=lambda x: validate_rules(parser, x))
    parser_validate.add_argument(
        "--verbose", "-v", action="store_true",
        help="Print out detailed log messages. Defaults to False",
        required=False)
    parser_validate.add_argument(
        "--severity", "-s",
        type=lambda x: validate_severity(parser, x),
        help="Minimum issue severity level - error, warning or info",
        required=False)
    parser_validate.add_argument(
        "-g", help="Skip check to see if there is a new OCD ID file on Github."
        "Defaults to True",
        action="store_true", required=False)
    parser_validate.add_argument(
        "-c", help="Two letter country code for OCD IDs.", metavar="country",
        type=lambda x: validate_country_codes(parser, x), required=False,
        default="us")
    subparsers.add_parser("list")
    return parser


class Schema(base.TreeRule):
    """Checks if election file validates against the provided schema."""

    def check(self):
        schema_tree = etree.parse(self.schema_file)
        try:
            schema = etree.XMLSchema(etree=schema_tree)
        except etree.XMLSchemaParseError as e:
            raise base.ElectionError(
                "The schema file could not be parsed correctly %s" %
                str(e))
        valid_xml = True
        try:
            schema.assertValid(self.election_tree)
        except etree.DocumentInvalid as e:
            valid_xml = False
        if not valid_xml:
            errors = []
            for error in schema.error_log:
                errors.append(
                    base.ErrorLogEntry(error.line, error.message.encode("utf-8")))
            raise base.ElectionTreeError(
                "The election file didn't validate against schema.", errors)


class OptionalAndEmpty(base.BaseRule):
    """Checks for optional and empty fields."""

    previous = None

    def elements(self):
        schema_tree = etree.parse(self.schema_file)
        eligible_elements = []
        for event, element in etree.iterwalk(schema_tree):
            tag = self.strip_schema_ns(element)
            if tag and tag == "element" and element.get("minOccurs") == "0":
                eligible_elements.append(element.get("name"))
        return eligible_elements

    def check(self, element):
        if element == self.previous:
            return
        self.previous = element
        if ((element.text is None or element.text.strip() == "") and
                not len(element)):
            raise base.ElectionWarning(
                "Line %d. %s optional element included although it "
                "is empty" % (element.sourceline, element.tag))


class Encoding(base.TreeRule):
    """Checks that the file provided uses UTF-8 encoding."""

    def check(self):
        docinfo = self.election_tree.docinfo
        if docinfo.encoding != "UTF-8":
            raise base.ElectionError("Encoding on file is not UTF-8")


class HungarianStyleNotation(base.BaseRule):
    """Check that element identifiers use Hungarian style notation.

    Hungarian sytle notation is used to maintain uniqueness and provide context
    for the identifiers
    """

    elements_prefix = {
        "BallotMeasureContest": "bmc",
        "BallotMeasureSelection": "bms",
        "BallotStyle": "bs",
        "Candidate": "can",
        "CandidateContest": "cc",
        "CandidateSelection": "cs",
        "Coalition": "coa",
        "ContactInformation": "ci",
        "Hours": "hours",
        "Office": "off",
        "OfficeGroup": "og",
        "Party": "par",
        "PartyContest": "pc",
        "PartySelection": "ps",
        "Person": "per",
        "ReportingDevice": "rd",
        "ReportingUnit": "ru",
        "RetentionContest": "rc",
        "Schedule": "sched",
    }

    def elements(self):
        return self.elements_prefix.keys()

    def check(self, element):
        object_id = element.get("objectId", None)
        tag = self.get_element_class(element)
        if object_id:
            if not object_id.startswith(self.elements_prefix[tag]):
                raise base.ElectionInfo(
                    "Line %d. %s ID %s is not in Hungarian Style Notation. "
                    "Should start with %s" % (element.sourceline, tag,
                                              object_id,
                                              self.elements_prefix[tag]))


class LanguageCode(base.BaseRule):
    """Check that Text elements have a valid language code."""

    def elements(self):
        return ["Text"]

    def check(self, element):
        if "language" not in element.attrib:
            return
        elem_lang = element.get("language")
        if (not elem_lang or elem_lang.strip() == "" or not language_tags.tags.check(elem_lang)):
            raise base.ElectionError(
                "Line %d. %s is not a valid language code" % (element.sourceline, elem_lang))


class EmptyText(base.BaseRule):
    """Check that Text elements are not empty."""

    def elements(self):
        return ["Text"]

    def check(self, element):
        if element.text is not None and element.text.strip() == "":
            raise base.ElectionWarning(
                "Line %d. %s is empty" % (
                    element.sourceline, element.tag))


class DuplicateID(base.TreeRule):
    """Check that the file does not contain duplicate object IDs
    """

    def check(self):
        all_object_ids = set()
        error_log = []
        for event, element in etree.iterwalk(
                self.election_tree, events=("end",)):
            if "objectId" not in element.attrib:
                continue
            else:
                obj_id = element.get("objectId")
                if not obj_id:
                    continue
                if obj_id in all_object_ids:
                    error_line = element.sourceline
                    error_message = "{0} is a duplicate object ID".format(
                        obj_id)
                    error_log.append(base.ErrorLogEntry(
                        error_line, error_message))
                else:
                    all_object_ids.add(obj_id)
        if error_log:
            raise base.ElectionTreeError(
                "The Election File contains duplicate object IDs", error_log)


class ValidIDREF(base.BaseRule):
    """Check that every field of type IDREF actually references a value that
    exists in a field of type ID.
    """

    all_object_ids = set()

    def __init__(self, election_tree, schema_file):
        super(ValidIDREF, self).__init__(election_tree, schema_file)
        for event, element in etree.iterwalk(
                self.election_tree, events=("end",)):
            if "objectId" not in element.attrib:
                continue
            else:
                obj_id = element.get("objectId")
                if not obj_id:
                    continue
                else:
                    self.all_object_ids.add(obj_id)

    def elements(self):
        schema_tree = etree.parse(self.schema_file)
        eligible_elements = []
        for event, element in etree.iterwalk(schema_tree):
            tag = self.strip_schema_ns(element)
            if (tag and tag == "element" and
                    element.get("type") in ("xs:IDREF", "xs:IDREFS")):
                eligible_elements.append(element.get("name"))
        return eligible_elements

    def check(self, element):
        if element.text:
            id_references = element.text.split()
            for id_ref in id_references:
                if id_ref not in self.all_object_ids:
                    raise base.ElectionError(
                        "Line %d. %s is not a valid IDREF." % (
                            element.sourceline, id_ref))


class ElectoralDistrictOcdId(base.BaseRule):
    """GpUnit refered to by Contest.ElectoralDistrictId MUST have a valid OCD-ID.
    """
    ocds = []
    gpunits = []
    CACHE_DIR = "~/.cache"
    GITHUB_REPO = "opencivicdata/ocd-division-ids"
    GITHUB_DIR = "identifiers"
    check_github = True
    github_repo = None
    github_file = None
    country_code = None

    def __init__(self, election_tree, schema_file):
        super(ElectoralDistrictOcdId, self).__init__(election_tree, schema_file)
        self.gpunits = []
        for gpunit in self.get_elements_by_class(self.election_tree, "GpUnit"):
            self.gpunits.append(gpunit)

    def setup(self):
        g = Github()
        self.github_file = "country-%s.csv" % self.country_code
        self.github_repo = g.get_repo(self.GITHUB_REPO)
        self.ocds = self._get_ocd_data()

    def _get_latest_commit_date(self):
        """Returns the latest commit date to country-us.csv."""
        latest_commit_date = None
        latest_commit = self.github_repo.get_commits(
            path="{0}/{1}".format(self.GITHUB_DIR, self.github_file))[0]
        latest_commit_date = latest_commit.commit.committer.date
        return latest_commit_date

    def _get_latest_file_blob_sha(self):
        """Returns the gihub blob sha of country-us.csv."""
        blob_sha = None
        dir_contents = self.github_repo.get_dir_contents(self.GITHUB_DIR)
        for content_file in dir_contents:
            if content_file.name == self.github_file:
                blob_sha = content_file.sha
                break
        return blob_sha

    def _download_data(self, file_path):
        """Makes a request to Github to download the file."""
        ocdid_url = "https://raw.github.com/{0}/master/{1}/{2}".format(
            self.GITHUB_REPO, self.GITHUB_DIR, self.github_file)
        r = requests.get(ocdid_url)
        with io.open("{0}.tmp".format(file_path), "wb") as fd:
            for chunk in r.iter_content():
                fd.write(chunk)
        valid = self._verify_data("{0}.tmp".format(file_path))
        if not valid:
            raise base.ElectionError(
                "Could not successfully download OCD ID data files. "
                "Please try downloading the file manually and "
                "place it in ~/.cache")
        else:
            copyfile("{0}.tmp".format(file_path), file_path)

    def _verify_data(self, file_path):
        """Compares blob sha to gihub sha and returns set of ocd id codes
        if the file is valid
        """
        file_sha1 = hashlib.sha1()
        ocd_id_codes = set()
        file_info = os.stat(file_path)
        # github calculates the blob sha like this
        #sha1("blob "+filesize+"\0"+data)
        file_sha1.update(b"blob %d\0" % file_info.st_size)
        with io.open(file_path, mode="rb") as fd:
            for line in fd:
                file_sha1.update(line)
                if line is not "":
                    ocd_id_codes.add(line.split(",")[0])
        latest_file_sha = self._get_latest_file_blob_sha()
        if latest_file_sha != file_sha1.hexdigest():
            return False
        else:
            return True

    def _get_ocd_data(self):
        """Checks if OCD file is in ~/cache, downloads it if not."""
        cache_directory = os.path.expanduser(self.CACHE_DIR)
        countries_file = "{0}/{1}".format(cache_directory, self.github_file)
        if not os.path.exists(countries_file):
            if not os.path.exists(cache_directory):
                os.makedirs(cache_directory)
            self._download_data(countries_file)
        else:
            if self.check_github:
                last_mod_date = datetime.fromtimestamp(
                    os.path.getmtime(countries_file))
                latest_github_commit_date = self._get_latest_commit_date()
                if last_mod_date < latest_github_commit_date:
                    self._download_data(countries_file)
        ocd_id_codes = set()
        with io.open(countries_file, mode="rb") as fd:
            for line in fd:
                if line is not "":
                    ocd_id_codes.add(line.split(",")[0])
        return ocd_id_codes

    def elements(self):
        return ["ElectoralDistrictId"]

    def check(self, element):
        if element.getparent().tag != "Contest":
            return
        contest_id = element.getparent().get("objectId")
        if not contest_id:
            return
        valid_ocd_id = False
        referenced_gpunit = None
        external_ids = []
        for gpunit in self.gpunits:
            if gpunit.get("objectId", None) == element.text:
                referenced_gpunit = gpunit
                external_ids = gpunit.findall(".//ExternalIdentifier")
                for extern_id in external_ids:
                    id_type = extern_id.find("Type")
                    if id_type is not None and id_type.text == "ocd-id":
                        value = extern_id.find("Value")
                        if value is None or not hasattr(value, 'text'):
                            continue
                        if value.text in self.ocds:
                            valid_ocd_id = True
                    if (id_type is not None and id_type.text != "ocd-id" and
                            id_type.text.lower() == "ocd-id"):
                        raise base.ElectionError(
                            "Line %d. The External Identifier case is incorrect"
                            ". Should be ocd-id and not %s" % (
                                id_type.sourceline, id_type.text)
                        )
        if referenced_gpunit is None:
            raise base.ElectionError(
                "Line %d. The ElectoralDistrictId element for contest %s does "
                "not refer to a GpUnit. Every ElectoralDistrictId MUST "
                "reference a GpUnit" % (element.sourceline, contest_id))
        if referenced_gpunit is not None and not external_ids:
            raise base.ElectionError(
                "Line %d. The GpUnit %s on line %d referenced by contest %s "
                "does not have any external identifiers" %
                (element.sourceline, element.text,
                 referenced_gpunit.sourceline, contest_id))
        if not valid_ocd_id and referenced_gpunit is not None:
            raise base.ElectionError(
                "Line %d. The ElectoralDistrictId element for contest %s "
                "refers to GpUnit %s on line %d that does not have a valid OCD "
                "ID" % (element.sourceline, contest_id, element.text,
                        referenced_gpunit.sourceline))


class GpUnitOcdId(ElectoralDistrictOcdId):
    """Any GpUnit that is a geographic district SHOULD have a valid OCD-ID."""

    districts = [
        "borough", "city", "county", "municipality", "state", "town",
        "township", "village"
    ]
    validate_ocd_file = True

    def __init__(self, election_tree, schema_file):
        super(GpUnitOcdId, self).__init__(election_tree, schema_file)

    def elements(self):
        return ["ReportingUnit"]

    def check(self, element):
        gpunit_id = element.get("objectId")
        if not gpunit_id:
            return
        gpunit_type = element.find("Type")
        if gpunit_type is not None and gpunit_type.text in self.districts:
            for extern_id in element.iter("ExternalIdentifier"):
                id_type = extern_id.find("Type")
                if id_type is not None and id_type.text == "ocd-id":
                    value = extern_id.find("Value")
                    if value is None or not hasattr(value, "text"):
                        continue
                    if value.text not in self.ocds:
                        raise base.ElectionWarning(
                            "The OCD ID %s in GpUnit %s defined on line %d is "
                            "not valid" % (
                                value.text, gpunit_id, value.sourceline))


class DuplicateGpUnits(base.TreeRule):
    """Detect GpUnits which are effectively duplicates of each other."""

    leaf_nodes = set()
    children = dict()
    defined_gpunits = set()

    def check(self):
        root = self.election_tree.getroot()
        if root is None:
            return
        collection = root.find("GpUnitCollection")
        if collection is None:
            return
        self.process_gpunit_collection(collection)
        self.find_duplicates()

    def process_gpunit_collection(self, collection):
        for gpunit in collection:
            if "objectId" not in gpunit.attrib:
                continue
            object_id = gpunit.attrib["objectId"]
            self.defined_gpunits.add(object_id)
            composing_ids = self.get_composing_gpunits(gpunit)
            if composing_ids is None:
                self.leaf_nodes.add(object_id)
            else:
                self.children[object_id] = composing_ids
        for gpunit in collection:
            self.process_one_gpunit(gpunit)

    def find_duplicates(self):
        tags = dict()
        for object_id in self.children:
            sorted_children = " ".join(sorted(self.children[object_id]))
            if sorted_children in tags:
                tags[sorted_children].append(object_id)
            else:
                tags[sorted_children] = [object_id]
        for tag in tags:
            if len(tags[tag]) == 1:
                continue
            raise base.ElectionError(
                "GpUnits [%s] are duplicates" % (", ".join(tags[tag])))

    def process_one_gpunit(self, gpunit):
        """Define each GpUnit in terms of only nodes with no children."""
        if "objectId" not in gpunit.attrib:
            return
        object_id = gpunit.attrib["objectId"]
        if object_id in self.leaf_nodes:
            return
        composing_ids = self.get_composing_gpunits(gpunit)
        while True:
            # Iterate over the set of GpUnits which compose this particular
            # GpUnit. If any of the children of this node have children
            # themselves, replace the child of this node with the set of
            # grandchildren. Repeat until the only children of this GpUnit are
            # leaf nodes.
            non_leaf_nodes = set()
            are_leaf_nodes = set()
            for composing_id in composing_ids:
                if (composing_id in self.leaf_nodes or
                        composing_id not in self.defined_gpunits):
                    are_leaf_nodes.add(composing_id)
                elif composing_id in self.children:
                    non_leaf_nodes.add(composing_id)
                # If we get here then it means that the composing ID (i.e., the
                # GpUnit referenced by the current GpUnit) is not actually
                # present in the doc. Since everything is handled by IDREFS this
                # means that the schema validation should catch this, and we can
                # skip this error.
            if not non_leaf_nodes:
                self.children[object_id] = are_leaf_nodes
                return
            for middle_node in non_leaf_nodes:
                if middle_node not in self.children:
                    # TODO: Figure out error
                    print "Non-leaf node %s has no children" % (middle_node)
                    continue
                for node in self.children[middle_node]:
                    composing_ids.add(node)
                composing_ids.remove(middle_node)

    def get_composing_gpunits(self, gpunit):
        composing = gpunit.find("ComposingGpUnitIds")
        if composing is None or composing.text is None:
            return None
        composing_ids = composing.text.split()
        if not composing_ids:
            return None
        return set(composing_ids)


class OtherType(base.BaseRule):
    """Elements with an "other" enum should set OtherType.

    Elements that have enumerations which include a value named other should
    -- when that enumeration value is other -- set the corresponding field
    OtherType within the containing element."""

    def elements(self):
        schema_tree = etree.parse(self.schema_file)
        eligible_elements = []
        for element in schema_tree.iterfind("{%s}complexType" %
                                            self._XSCHEMA_NAMESPACE):
            for elem in element.iter():
                tag = self.strip_schema_ns(elem)
                if tag == "element":
                    elem_name = elem.get("name", None)
                    if elem_name and elem_name == "OtherType":
                        eligible_elements.append(element.get("name"))
        return eligible_elements

    def check(self, element):
        type_element = element.find("Type")
        if type_element is not None and type_element.text == "other":
            other_type_element = element.find("OtherType")
            if other_type_element is None:
                raise base.ElectionError(
                    "Line %d. Type on element %s is set to 'other' but "
                    "OtherType element is not defined" % (
                        element.sourceline, element.tag))


class PartisanPrimary(base.BaseRule):
    """Partisan elections should link to the correct political party.

    For an Election element of Election type primary, partisan-primary-open,
    or partisan-primary-closed, the Contests in that ContestCollection should
    have a PrimartyPartyIds that is present and non-empty.
    """
    election_type = None

    def __init__(self, election_tree, schema_file):
        super(PartisanPrimary, self).__init__(election_tree, schema_file)
        # There can only be one election element in a file
        election_elem = self.election_tree.find("Election")
        election_type_elem = election_elem.find("Type")
        if election_type_elem is not None:
            self.election_type = election_type_elem.text.strip()

    def elements(self):
        # only check contest elements if this is a partisan election
        if self.election_type and self.election_type in (
                "primary", "partisan-primary-open", "partisan-primary-closed"):
            return ["CandidateContest"]
        else:
            return []

    def check(self, element):
        primary_party_ids = element.find("PrimaryPartyIds")
        if (primary_party_ids is None or not primary_party_ids.text
                or not primary_party_ids.text.strip()):
            raise base.ElectionError(
                "Line %d. Election is of ElectionType %s but PrimaryPartyIds "
                "is not present or is empty" % (
                    primary_party_ids.sourceline, self.election_type))


class PartisanPrimaryHeuristic(PartisanPrimary):
    """Attempts to identify partisan primaries not marked up as such.
    """
    # add other strings that imply this is a primary contest
    party_text = ["(dem)", "(rep)", "(lib)"]

    def elements(self):
        if not self.election_type or self.election_type not in (
                "primary", "partisan-primary-open", "partisan-primary-closed"):
            return ["CandidateContest"]
        else:
            return []

    def check(self, element):
        contest_name = element.find("Name")
        if contest_name is not None and contest_name.text is not None:
            c_name = contest_name.text.replace(" ", "").lower()
            for p_text in self.party_text:
                if p_text in c_name:
                    raise base.ElectionWarning(
                        "Line %d. Name of contest - %s, "
                        "contains text that implies it is a partisan primary "
                        "but is not marked up as such." % (
                            element.sourceline, contest_name.text))


class CoalitionParties(base.TreeRule):
    """Coaltions should always define the Party IDs."""

    def check(self):
        coalitions = self.get_elements_by_class(self.election_tree, "Coalition")
        for coalition in coalitions:
            party_id = coalition.find("PartyIds")
            if (party_id is None or not party_id.text or
                    not party_id.text.strip()):
                raise base.ElectionError(
                    "Line %d. Coalition %s must define PartyIDs" %
                    (coalition.sourceline, coalition.get("objectId", None)))


class UniqueLabel(base.BaseRule):
    """Labels should be unique within a file.
    """
    labels = set()

    def elements(self):
        schema_tree = etree.parse(self.schema_file)
        eligible_elements = []
        for event, element in etree.iterwalk(schema_tree):
            tag = self.strip_schema_ns(element)
            if tag == "element":
                elem_type = element.get("type", None)
                if elem_type and elem_type == "InternationalizedText":
                    if element.get("name") not in eligible_elements:
                        eligible_elements.append(element.get("name"))
        return eligible_elements

    def check(self, element):
        element_label = element.get("label", None)
        if element_label:
            if element_label in self.labels:
                raise base.ElectionError(
                    "Line %d. Duplicate label '%s'. Label already defined"
                    % (element.sourceline, element_label))
            else:
                self.labels.add(element_label)


class ReusedCandidate(base.TreeRule):
    """Candidate should be referred to by only one contest.

    A Candidate object should only ever be referenced from one contest. If a
    Person is running in multiple Contests, then that Person is a Candidate
    several times over, but a Candida(te|cy) can't span contests.
    """
    seen_candidates = {}  # mapping of candidates and candidate selections

    def check(self):
        error_log = []
        candidate_selections = self.get_elements_by_class(
            self.election_tree, "CandidateSelection")
        for candidate_selection in candidate_selections:
            candidate_selection_id = candidate_selection.get("objectId", None)
            candidate_ids = candidate_selection.find("CandidateIds")
            if candidate_ids is None:
                break
            for candidate_id in candidate_ids.text.split():
                if candidate_selection_id:
                    self.seen_candidates.setdefault(
                        candidate_id, []).append(candidate_selection_id)
        for cand_id, cand_select_ids in self.seen_candidates.iteritems():
            if len(cand_select_ids) > 1:
                error_message = "A Candidate object should only ever be " \
                    "referenced from one CandidateSelection. Candidate %s is " \
                    "referenced by the following CandidateSelections :- %s" % (
                        cand_id, ", ".join(cand_select_ids))
                error_log.append(base.ErrorLogEntry(None, error_message))
        if error_log:
            raise base.ElectionTreeError(
                "The Election File contains reused Candidates", error_log)


class ProperBallotSelection(base.BaseRule):
    """BallotSelections should be correct for that type of contest.

    Ensure that the BallotSelection elements in a CandidateContest are 
    CandidateSelections, PartyContests have PartySelections, etc, etc.
    """

    con_sel_mapping = {
        "BallotMeasureContest": "BallotMeasureSelection",
        "CandidateContest": "CandidateSelection",
        "PartyContest": "PartySelection",
        "RetentionContest": "BallotMeasureSelection"
    }

    def elements(self):
        return self.con_sel_mapping.keys()

    def check(self, element):
        tag = self.get_element_class(element)
        selections = []
        for c in self.con_sel_mapping.keys():
            selections += self.get_elements_by_class(element,
                                                     self.con_sel_mapping[c])
        for selection in selections:
            selection_tag = self.get_element_class(selection)
            contest_id = element.get("objectId", None)
            selection_id = selection.get("objectId", None)
            if (selection_tag != self.con_sel_mapping[tag]):
                raise base.ElectionError(
                    "Line %d. The Contest %s does not contain the right "
                    "BallotSelection. %s must have a %s but contains a "
                    "%s, %s" % (
                        element.sourceline, contest_id, tag,
                        self.con_sel_mapping[tag], selection_tag, selection_id))


class CandidateNotReferenced(base.TreeRule):
    """Candidate should have AT LEAST one contest they are referred to.

    A Candidate object that has no contests attached to them should be picked up
    within this class and returned to the user as an error."""

    cand_to_cand_selection = {}  # mapping of candidates to cand_selection

    def check(self):
        error_log = []
        candidates = self.get_elements_by_class(self.election_tree, "Candidate")
        for candidate in candidates:
            cand_id = candidate.get("objectId", None)
            self.cand_to_cand_selection[cand_id] = []

        candidate_selections = self.get_elements_by_class(
            self.election_tree, "CandidateSelection")
        for candidate_selection in candidate_selections:
            candidate_selection_id = candidate_selection.get("objectId", None)
            candidate_ids = candidate_selection.find("CandidateIds")
            if candidate_ids is None or candidate_selection_id is None:
                break
            for candidate_id in candidate_ids.text.split():
                self.cand_to_cand_selection.setdefault(
                    candidate_id, []).append(candidate_selection_id)

        for cand_id, cand_select_ids in self.cand_to_cand_selection.iteritems():
            if len(cand_select_ids) == 0:
                error_message = "A Candidate object should be referenced from one" \
                    " CandidateSelection. Candidate {0} is not referenced by any" \
                    " CandidateSelections".format(cand_id)
                error_log.append(base.ErrorLogEntry(
                    None, error_message))
        if error_log:
            raise base.ElectionTreeError(
                "The Election File contains unreferenced Candidates", error_log)

class DuplicateContestNames(base.TreeRule):
    """Check that the file contains unique ContestNames.
        Add Warning if duplicate ContestName found."""

    def check(self):
        name_contest_id = {}  # Mapping for <Name> and its Contest ObjectId.
        error_log = []
        for event, element in etree.iterwalk(self.election_tree):
            tag = self.strip_schema_ns(element)
            if tag != "Contest":
                continue
            object_id = element.get("objectId", None)
            name = element.find("Name")
            if name is None or not name.text:
                error_message = "Contest {0} is missing a <Name> ".format(
                    object_id)
                error_log.append(base.ErrorLogEntry(
                    element.sourceline, error_message))
                continue
            name_contest_id.setdefault(name.text, []).append(object_id)
            """Add names and its objectId as key and list of values.
		Ideally 1 objectId. If duplicates are found, then list of multiple objectIds."""
        for name, contests in name_contest_id.iteritems():
            if len(contests) > 1:
                error_message = ("Contest name '{0}' appears in following {1} contests: {2}".format(
                    name, len(contests), ", ".join(contests)))
                error_log.append(base.ErrorLogEntry(None, error_message))
        if error_log:
            raise base.ElectionTreeError(
                "The Election File contains duplicate contest names.", error_log)


class CheckIdentifiers(base.TreeRule):
    """Check that the NIST objects in the feed has an '<ExternalIdentifier>' block.
        Add error message if the block is missing."""

    def check(self):
        identifier_values = {}
        error_log = []
        nist_objects = ("Candidate", "Contest", "Party")
        for event, element in etree.iterwalk(self.election_tree):
            nist_obj = self.strip_schema_ns(element)
            if nist_obj not in nist_objects:
                continue
            object_id = element.get("objectId")
            external_identifiers = element.find("ExternalIdentifiers")
            if external_identifiers is None:
                error_message = "{0} {1} is missing a stable ExternalIdentifier".format(
                    nist_obj, object_id)
                error_log.append(base.ErrorLogEntry(
                    element.sourceline, error_message))
                continue
            identifier = external_identifiers.find("ExternalIdentifier")
            if identifier is None:
                error_message = "{0} {1} is missing a stable ExternalIdentifier".format(
                    nist_obj, object_id)
                error_log.append(base.ErrorLogEntry(
                    element.sourceline, error_message))
                continue
            value = identifier.find("Value")
            if value is None or not value.text:
                error_message = "{0} {1} is missing a stable ExternalIdentifier".format(
                    nist_obj, object_id)
                error_log.append(base.ErrorLogEntry(
                    element.sourceline, error_message))
                continue
            identifier_values.setdefault(value.text, []).append(object_id)
        for value_text, obj_ids in identifier_values.iteritems():
            if len(obj_ids) > 1:
                error_message = "Stable ExternalIdentifier '{0}' is a used for following {1} objectIds: {2}".format(
                                value_text, len(obj_ids), ", ".join(obj_ids))
                error_log.append(base.ErrorLogEntry(None, error_message))
        if error_log:
            raise base.ElectionTreeError(
                "The Election File has following issues with the identifiers.", error_log)

class CandidatesMissingPartyData(base.BaseRule):
    """Each Candidate should have party data associated with them.

    A Candidate object that has no PartyId attached to them should be picked up
    within this class and returned to the user as a warning."""

    def elements(self):
        return ["Candidate"]

    def check(self, element):
        party_id = element.find("PartyId")
        if party_id is None or not party_id.text:
            raise base.ElectionWarning("Line %d: Candidate %s is missing party data" % (
                element.sourceline, element.get("objectId")))

class AllCaps(base.BaseRule):
    """The Name elements in Candidates, Contests and Person elements should not be in all uppercase.

    If the name elements in Candidates, Contests and Person elements are in uppercase, 
    the list of objectIds of those elements will be returned to the user as a warning."""

    def elements(self):
        return ["Candidate", "CandidateContest", "Person"]

    def check(self, element):
        object_id = element.get("objectId")
        if element.tag == "Candidate":
            ballot_name = element.find("BallotName")
            if ballot_name.find("Text") is not None:
                name = ballot_name.find("Text").text
                if name is not None and name == name.upper():
                    raise base.ElectionWarning("Line %d. Candidate %s has name in all upper case letters." % (
                        element.sourceline, object_id))
        elif element.tag == "Contest":
            name_element = element.find("Name")
            if name_element is not None:
                name = name_element.text
                if name is not None and name == name.upper():
                    raise base.ElectionWarning("Line %d. Contest %s has name in all upper case letters." % (
                        element.sourceline, object_id))
        else:
            full_name = element.find("FullName")
            if full_name.find("Text") is not None:
                name = full_name.find("Text").text
                if name is not None and name == name.upper():
                    raise base.ElectionWarning("Line %d. Person %s has name in all upper case letters." % (
                        element.sourceline, object_id))


class GpUnitsCycleCheck(base.TreeRule):
    """Check that GpUnits form a tree
     Return error if cycle is found"""
    nodes = {}
    visited = {}
    error_object = None
    
    def check(self):
        for event, element in etree.iterwalk(self.election_tree):
            tag = self.strip_schema_ns(element)
            if tag == "GpUnit":
                object_id = element.get("objectId", None)
                self.visited[object_id] = False
                composing_gp_unit = element.find("ComposingGpUnitIds")
                if composing_gp_unit is not None:
            	    	composing_gp_unit_ids = composing_gp_unit.text.split()
                    for gpunit_id in composing_gp_unit_ids:
                        self.visited[gpunit_id] = False
                        self.nodes.setdefault(object_id, []).append(gpunit_id)
                        self.nodes.setdefault(gpunit_id, []).append(object_id)
                else:
                    self.nodes.setdefault(object_id, [])
        if self.is_cyclic() and self.error_object:
            raise base.ElectionError(
                "The GpUnits in the Election File contains cycle:"
                " ObjectId {0} is causing it.".format(self.error_object))
     def check_cycle(self,current_node,parent):
    	self.visited[current_node] = True
        for child in self.nodes[current_node]:
            if self.visited[child] is False:
                if self.check_cycle(child,current_node):
                    return True
            if parent != child:
                self.error_object = current_node
                return True
        return False
     def is_cyclic(self):
        for node in self.nodes:
            if self.visited[node] is False:
                if self.check_cycle(node, None) is True:
                    return True
        return False


# To add new rules, create a new class, inherit the base rule
# then add it to this list
_RULES = [
    Schema,
    Encoding,
    HungarianStyleNotation,
    OptionalAndEmpty,
    LanguageCode,
    EmptyText,
    ElectoralDistrictOcdId,
    GpUnitOcdId,
    DuplicateGpUnits,
    OtherType,
    DuplicateID,
    ValidIDREF,
    UniqueLabel,
    PartisanPrimary,
    PartisanPrimaryHeuristic,
    ReusedCandidate,
    CoalitionParties,
    ProperBallotSelection,
    CandidateNotReferenced,
    CheckIdentifiers,
    DuplicateContestNames,
<<<<<<< HEAD
    GpUnitsCycleCheck
=======
    CandidatesMissingPartyData,
    AllCaps
>>>>>>> ea07f604
]


def main():
    p = arg_parser()
    options = p.parse_args()
    if options.cmd == "list":
        print "Available rules are :"
        for rule in _RULES:
            print "\t", rule.__name__, " - ", rule.__doc__.split("\n")[0]
        return
    elif options.cmd == "validate":
        rules_to_check = []
        if options.i:
            rules_to_check = options.i
        elif options.e:
            rules_to_check = [x.__name__ for x in _RULES
                              if x.__name__ not in options.e]
        else:
            rules_to_check = [x.__name__ for x in _RULES]
        rule_options = {}
        if options.g:
            rule_options.setdefault("ElectoralDistrictOcdId", []).append(
                base.RuleOption("check_github", False))
            rule_options.setdefault("GpUnitOcdId", []).append(
                base.RuleOption("check_github", False))
        if options.c:
            rule_options.setdefault("ElectoralDistrictOcdId", []).append(
                base.RuleOption("country_code", options.c))
            rule_options.setdefault("GpUnitOcdId", []).append(
                base.RuleOption("country_code", options.c))
        rule_classes_to_check = [x for x in _RULES
                                 if x.__name__ in rules_to_check]
        registry = base.RulesRegistry(
            election_file=options.election_file, schema_file=options.xsd,
            rule_classes_to_check=rule_classes_to_check,
            rule_options=rule_options)
        found_errors = registry.check_rules()
        registry.print_exceptions(options.severity, options.verbose)
        # TODO other error codes?
        return found_errors


if __name__ == "__main__":
    main()<|MERGE_RESOLUTION|>--- conflicted
+++ resolved
@@ -1028,12 +1028,9 @@
     CandidateNotReferenced,
     CheckIdentifiers,
     DuplicateContestNames,
-<<<<<<< HEAD
+    CandidatesMissingPartyData,
+    AllCaps,
     GpUnitsCycleCheck
-=======
-    CandidatesMissingPartyData,
-    AllCaps
->>>>>>> ea07f604
 ]
 
 
