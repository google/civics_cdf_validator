--- conflicted
+++ resolved
@@ -246,16 +246,11 @@
                     for exception in self.exceptions[e_type][rule_class]:
                         if exception.error_log:
                             for error in exception.error_log:
-<<<<<<< HEAD
-                                print " "*14+" Line {0}: {1}".format(
-                                    error.line, error.message)
-=======
                                 if error.line is not None:
                                     print " "*14+"Line {0}: {1}".format(
                                         error.line, error.message)
                                 else:
                                     print " "*14+"{0}".format(error.message)
->>>>>>> 3c1b7c1c
                         else:
                             print " "*14+"{0}".format(exception)
 
